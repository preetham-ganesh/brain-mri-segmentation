# Brain MRI Segmentation

This repository includes the code for training deep learning models used in the Brain MRI Segmentation project. The models are designed to detect FLAIR abnormalities in MRI images.

## Contents

- [Installation](https://github.com/preetham-ganesh/brain-mri-segmentation#installation)
- [Dataset](https://github.com/preetham-ganesh/brain-mri-segmentation#dataset)
- [Usage](https://github.com/preetham-ganesh/brain-mri-segmentation#usage)
- [Model Details](https://github.com/preetham-ganesh/brain-mri-segmentation#model-details)
- [Support](https://github.com/preetham-ganesh/brain-mri-segmentation#support)

## Installation

### Download the repository

```bash
git clone https://github.com/preetham-ganesh/brain-mri-segmentation.git
cd brain-mri-segmentation
```

### Requirements Installation

Requires: [Pip](https://pypi.org/project/pip/)

```bash
pip install --no-cache-dir -r requirements.txt
```

## Dataset

- The data was downloaded from Kaggle - Brain MRI segmentation [[Link]](https://www.kaggle.com/datasets/mateuszbuda/lgg-mri-segmentation).
- After downloading the data, 'archive.zip' file should be saved in the following data directory path 'data/raw_data/'.

## Usage

Use the following commands to run the code files in the repo:

Note: All code files should be executed in home directory.

### Preprocess Dataset

```bash
python3 src/preprocess_data.py --dataset_version 1.0.0
```

or

```bash
python3 src/preprocess_data.py -dv 1.0.0
```

### Model Training & Testing

#### FLAIR Abnormality Classification

```bash
python3 src/flair_abnormality_classification/run.py --model_version 1.0.0 --experiment_name flair_abnormality_classification
```

or

```bash
python3 src/flair_abnormality_classification/run.py -mv 1.0.0 -en flair_abnormality_classification
```

#### FLAIR Abnormality Segmentation

```bash
python3 src/flair_abnormality_segmentation/run.py --model_version 1.0.0 --experiment_name flair_abnormality_segmentation
```

or

```bash
python3 src/flair_abnormality_segmentation/run.py -mv 1.0.0 -en flair_abnormality_segmentation
```

### Predict

#### FLAIR Abnormality Classification

```bash
python3 src/flair_mri_classification/predict.py --model_version 1.0.0 --image_file_path <file_path>
```

or

```bash
python3 src/flair_mri_classification/predict.py -mv 1.0.0 --ifp <file_path>
```

#### FLAIR Abnormality Segmentation

```bash
python3 src/flair_mri_segmentation/predict.py --model_version 1.0.0 --image_file_path <file_path>
```

or

```bash
python3 src/flair_mri_segmentation/predict.py -mv 1.0.0 --ifp <file_path>
```

## Model Details

<<<<<<< HEAD
| Model name                       | Model Version | Description                                                                                       | Performance                              | Model URL                                                                                         |
| -------------------------------- | ------------- | ------------------------------------------------------------------------------------------------- | ---------------------------------------- | ------------------------------------------------------------------------------------------------- |
| FLAIR Abnormality Classification | v1.2.0        | - A CNN model that classifies whether a given Brain MRI image has abnormality.                    | Accuracy: 95.8%                          | [Hugging Face](https://huggingface.co/preethamganesh/bms-flair-abnormality-classification-v1.2.0) |
| FLAIR Abnormality Segmentation   | v1.0.0        | - A U-Net model with MobileNetV2 pretrained on ImageNet as Encoder, and custom layers as decoder. | Dice Coefficient: 0.843 <br/> IoU: 0.609 | [Hugging Face](https://huggingface.co/preethamganesh/bms-flair-abnormality-segmentation-v1.0.0)   |
=======
| Model name                       | Model Version | Description                                                                                       | Performance                            | Model URL                                                                                         |
| -------------------------------- | ------------- | ------------------------------------------------------------------------------------------------- | -------------------------------------- | ------------------------------------------------------------------------------------------------- |
| FLAIR Abnormality Classification | v1.2.0        | - A CNN model that classifies whether a given Brain MRI image has abnormality.                    | Accuracy: 95.3%                        | [Hugging Face](https://huggingface.co/preethamganesh/bms-flair-abnormality-classification-v1.2.0) |
| FLAIR Abnormality Segmentation   | v1.0.0        | - A U-Net model with MobileNetV2 pretrained on ImageNet as Encoder, and custom layers as decoder. | Dice Coefficient: 0.77 <br/> IoU: 0.62 | [Hugging Face](https://huggingface.co/preethamganesh/bms-flair-abnormality-segmentation-v1.0.0)   |
>>>>>>> 11548ad5

## Support

For any queries regarding the repository please contact 'preetham.ganesh2021@gmail.com'.<|MERGE_RESOLUTION|>--- conflicted
+++ resolved
@@ -104,17 +104,10 @@
 
 ## Model Details
 
-<<<<<<< HEAD
-| Model name                       | Model Version | Description                                                                                       | Performance                              | Model URL                                                                                         |
-| -------------------------------- | ------------- | ------------------------------------------------------------------------------------------------- | ---------------------------------------- | ------------------------------------------------------------------------------------------------- |
-| FLAIR Abnormality Classification | v1.2.0        | - A CNN model that classifies whether a given Brain MRI image has abnormality.                    | Accuracy: 95.8%                          | [Hugging Face](https://huggingface.co/preethamganesh/bms-flair-abnormality-classification-v1.2.0) |
-| FLAIR Abnormality Segmentation   | v1.0.0        | - A U-Net model with MobileNetV2 pretrained on ImageNet as Encoder, and custom layers as decoder. | Dice Coefficient: 0.843 <br/> IoU: 0.609 | [Hugging Face](https://huggingface.co/preethamganesh/bms-flair-abnormality-segmentation-v1.0.0)   |
-=======
 | Model name                       | Model Version | Description                                                                                       | Performance                            | Model URL                                                                                         |
 | -------------------------------- | ------------- | ------------------------------------------------------------------------------------------------- | -------------------------------------- | ------------------------------------------------------------------------------------------------- |
 | FLAIR Abnormality Classification | v1.2.0        | - A CNN model that classifies whether a given Brain MRI image has abnormality.                    | Accuracy: 95.3%                        | [Hugging Face](https://huggingface.co/preethamganesh/bms-flair-abnormality-classification-v1.2.0) |
 | FLAIR Abnormality Segmentation   | v1.0.0        | - A U-Net model with MobileNetV2 pretrained on ImageNet as Encoder, and custom layers as decoder. | Dice Coefficient: 0.77 <br/> IoU: 0.62 | [Hugging Face](https://huggingface.co/preethamganesh/bms-flair-abnormality-segmentation-v1.0.0)   |
->>>>>>> 11548ad5
 
 ## Support
 
